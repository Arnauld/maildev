--- conflicted
+++ resolved
@@ -19,11 +19,7 @@
 For a guide for usage with Docker,
 [checkout the docs](https://github.com/maildev/maildev/blob/master/docs/docker.md).
 
-<<<<<<< HEAD
-    $ docker run -p 1080:1080 -p 1025:1025 djfarrelly/maildev
-=======
-    $ docker run -p 1080:80 -p 1025:25 maildev/maildev
->>>>>>> f50c0b97
+    $ docker run -p 1080:1080 -p 1025:1025 maildev/maildev
 
 For convenient use with Grunt, try [grunt-maildev](https://github.com/xavierpriour/grunt-maildev).
 
