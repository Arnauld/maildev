--- conflicted
+++ resolved
@@ -441,8 +441,6 @@
 
 .email-item.current {
   background: $brandLighter;
-<<<<<<< HEAD
-=======
 }
 
 .autoshow-toggle {
@@ -464,5 +462,4 @@
     &.off {
         background: url('./icons/iconmonstr-control-panel-23.svg');
     }
->>>>>>> a9b64a1f
 }