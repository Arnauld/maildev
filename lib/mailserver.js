
/**
 * MailDev - mailserver.js
 */

var simplesmtp    = require('simplesmtp')
  , MailParser    = require('mailparser').MailParser
  , events        = require('events')
  , logger        = require('./logger')
  , fs            = require('fs')
  , os            = require('os')
  , path          = require('path')
  ;

var defaultPort   = 1025
  , store         = []
  , tempDir       = path.join(os.tmpdir(), 'maildev')
  , eventEmitter  = new events.EventEmitter()
  , smtp
  ;


/**
 * Mail Server exports
 */

var mailServer = module.exports = {};

mailServer.store = store;


/**
 * SMTP Server stream and helper functions
 */

// Clone object
function clone(object){
  return JSON.parse(JSON.stringify(object));
}

// Create an unique id, length 8 characters
function makeId(){
  var text = ''
    , possible = 'ABCDEFGHIJKLMNOPQRSTUVWXYZabcdefghijklmnopqrstuvwxyz0123456789'
    ;

  for (var i = 0; i < 8; i++){
    text += possible.charAt(Math.floor(Math.random() * possible.length));
  }
  return text;
}

// Save an email object on stream end
function saveEmail(id, envelope, mailObject){
  var object = clone(mailObject);
  
  object.id = id;
  object.time = new Date();
  object.read = false;
  object.envelope = envelope;
  
  store.push(object);

  logger.log('Saving email: ', mailObject.subject);

  eventEmitter.emit('new', object);
}

// Save an attachment
function saveAttachment(attachment){
  var output = fs.createWriteStream(path.join(tempDir, attachment.contentId));
  attachment.stream.pipe(output);
}


// SMTP server stream functions
function newStream(connection){

  var id = makeId();

  connection.saveStream = new MailParser({
    streamAttachments: true
  });
  connection.saveRawStream = fs.createWriteStream(path.join(tempDir, id + '.eml'));
    
  connection.saveStream.on('attachment', saveAttachment);
  connection.saveStream.on('end', saveEmail.bind(null,id, {
    from: connection.from,
    to: connection.to,
    host: connection.host,
    remoteAddress: connection.remoteAddress
  }));
}

function writeChunk(connection, chunk){
  connection.saveStream.write(chunk);
  connection.saveRawStream.write(chunk);
}

function endStream(connection, done){
  connection.saveStream.end();
  connection.saveRawStream.end();
  // ABC is the queue id to be advertised to the client
  // There is no current significance to this.
  done(null, 'ABC');
}


/**
 * Delete everything in the temp folder
 */

function clearTempFolder(){

  fs.readdir(tempDir, function(err, files){
    if (err) throw err;

    files.forEach(function(file){
      fs.unlink( path.join(tempDir, file), function(err) {
        if (err) throw err;
      });
    });
  });
}


/**
 * Delete a single email's attachments
 */

function deleteAttachments(attachments) {

  attachments.forEach(function(attachment){
    fs.unlink( path.join(tempDir, attachment.contentId), function (err) {
      if (err) console.error(err);
    });
  });
}


/**
 * Create temp folder
 */

function createTempFolder(){

  fs.exists(tempDir, function(exists){
    if (exists){
      clearTempFolder();
      return;
    }

    fs.mkdir(tempDir, function(err){
      if (err) throw err;

      logger.info('Temporary directory created at %s', tempDir);
    });

  });
}


/**
 * Start the mailServer
 */

mailServer.listen = function(port){

  // Start the server & Disable DNS checking
  smtp = simplesmtp.createServer({
    disableDNSValidation: true
  });

  // Setup temp folder for attachments
  createTempFolder();

  mailServer.port = port || defaultPort;

  // Listen on the specified port
  smtp.listen(port, function(err){
    if (err) throw err;
    logger.info('MailDev SMTP Server running at 127.0.0.1:%s', mailServer.port);
  });

  // Bind events to stream
  smtp.on('startData', newStream);
  smtp.on('data',      writeChunk);
  smtp.on('dataReady', endStream);
};

/**
 * Stop the mailserver
 */

mailServer.end = function(done){
  smtp.end(done);
};


/**
 * Extend Event Emitter methods
 * events:
 *   'new' - emitted when new email has arrived
 */

mailServer.on             = eventEmitter.on.bind(eventEmitter);
mailServer.emit           = eventEmitter.emit.bind(eventEmitter);
mailServer.removeListener = eventEmitter.removeListener.bind(eventEmitter);


/**
 * Get an email by id
 */

mailServer.getEmail = function(id, done){

  var email = store.filter(function(element){
    return element.id === id;
  })[0];

  if (email) {
    done(null, email);
  } else {
    done(new Error('Email was not found'));
  }
};

/**
 * Returns a readable stream of the raw email
 */

mailServer.getRawEmail = function(id, done){

  mailServer.getEmail(id, function(err, email){
    if (err) return done(err);

    done(null, fs.createReadStream( path.join(tempDir, id + '.eml') ) );

  });

};

/**
 * Get all email
 */

mailServer.getAllEmail = function(done){
  done(null, store);
};


/**
 * Delete an email by id
 */

mailServer.deleteEmail = function(id, done){
  var email      = null
    , emailIndex = null;

  store.forEach(function(element, index){
    if (element.id === id){
      email = element;
      emailIndex = index;
    }
  });

  if (emailIndex === null){
    return done(new Error('Email not found'));
  }

  //delete raw email
  fs.unlink( path.join(tempDir, id + '.eml'), function (err) {
    if (err) console.error(err);
  });

  if (email.attachments){
    deleteAttachments(email.attachments);
  }

  logger.warn('Deleting email - %s', email.subject);

  store.splice(emailIndex, 1);

  done(null, true);
};


/**
 * Delete all emails in the store
 */

mailServer.deleteAllEmail = function(done){

  logger.warn('Deleting all email');

  clearTempFolder();
  store.length = 0;

  done(null, true);
};


/**
 * Returns the content type and a readable stream of the file
 */

mailServer.getEmailAttachment = function(id, filename, done){

  mailServer.getEmail(id, function(err, email){
    if (err) return done(err);

    if (!email.attachments || !email.attachments.length) {
      return done(new Error('Email has no attachments'));
    }

    var match = email.attachments.filter(function(attachment){
      return attachment.generatedFileName === filename;
    })[0];

    if (!match) {
      return done(new Error('Attachment not found'));
    }

    done(null, match.contentType, fs.createReadStream( path.join(tempDir, match.contentId) ) );

  });

};

/**
 * Setup outgoing
 */

mailServer.setupOutgoing = function(host, port, user, pass, secure){

  //defaults
  port = port || (secure ? 465 : 25);
  mailServer.outgoingHost = host = host || 'localhost';
  secure = secure || false;

  try {
     
    // Forward Mail options
    var options = {
        secureConnection: secure
<<<<<<< HEAD
      , auth: {
          user: user
        , pass: pass
        }
      , maxMessages: 1
=======
>>>>>>> eaaf0842
      , debug: true
      };

    if(pass && user) {
      options.auth = {
        user: user,
        pass: pass
      };
    }


    mailServer.clientPool = simplesmtp.createClientPool(port, host, options);

    logger.info(
      'MailDev outgoing SMTP Server %s:%d (user:%s, pass:%s, secure:%s)',
      host,
      port,
      user,
      pass ? '####' : pass,
      secure ? 'yes' : 'no'
      );

  } catch (err){
    console.error('Error connecting to SMTP Server for outgoing email', err);
  }
};


/**
 * Relay a given email, accepts a mail id or a mail object
 */

mailServer.relayMail = function(idOrMailObject, done){
  if (!mailServer.clientPool)
    return done(new Error('Outgoing mail not configured'));

  // If we receive a email id, get the email object
  if (typeof idOrMailObject === 'string') {
    mailServer.getEmail(idOrMailObject, function(err, email) {
      if (err) return done(err);
      mailServer.relayMail(email, done);
    });
    return;
  }

  var mail = idOrMailObject;

  mailServer.getRawEmail(mail.id, function(err, rawEmailStream){
    if (err) {
      console.error('Mail Stream Error: ', err);
      return done(err);
    }

    //simplesmtp accepts a "MailComposer compatible" object
    var mailComposer = rawEmailStream;
    mailComposer.getEnvelope = function(){
      return mail.envelope;
    };
    mailComposer.streamMessage = function(){
      //noop
    };

    mailServer.clientPool.sendMail(mailComposer, function(err, response){
      if (err) {
        console.error('Mail Delivery Error: ', err);
        return done(err);
      }

      logger.log('Mail Delivered: ', mail.subject);
      done();
    });

  });
};<|MERGE_RESOLUTION|>--- conflicted
+++ resolved
@@ -343,18 +343,11 @@
     // Forward Mail options
     var options = {
         secureConnection: secure
-<<<<<<< HEAD
-      , auth: {
-          user: user
-        , pass: pass
-        }
       , maxMessages: 1
-=======
->>>>>>> eaaf0842
       , debug: true
       };
 
-    if(pass && user) {
+    if (pass && user) {
       options.auth = {
         user: user,
         pass: pass
